--- conflicted
+++ resolved
@@ -13,13 +13,7 @@
     "sambaverse_select_expert": "llama-2-70b-chat-hf"
 
 retrieval:
-<<<<<<< HEAD
-    "chunk_size": 1500
-    "chunk_overlap": 300
-    "db_type": "chroma"
-    "k_retrieved_documents": 4
-    "score_threshold": 0.6
-=======
+
     "chunk_size": 1200
     "chunk_overlap": 240
     "k_retrieved_documents": 15
@@ -30,5 +24,4 @@
 
 prompts: 
     "qa_prompt": "prompts/qa_prompt.yaml"
-    "final_chain_prompt": "prompts/final_chain_prompt.yaml"
->>>>>>> 3c2e8cef
+    "final_chain_prompt": "prompts/final_chain_prompt.yaml"