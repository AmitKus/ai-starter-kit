"""Wrapper around Sambanova APIs."""

import json
from typing import Any, Dict, Generator, Iterator, List, Optional, Union

import requests
from langchain_core.callbacks.manager import CallbackManagerForLLMRun
from langchain_core.language_models.llms import LLM
from langchain_core.outputs import GenerationChunk
from langchain_core.pydantic_v1 import Extra, root_validator
from langchain_core.utils import get_from_dict_or_env
from langchain.callbacks.base import BaseCallbackHandler  # type: ignore
from langchain.embeddings.base import Embeddings


class SVEndpointHandler:
    """
    SambaNova Systems Interface for Sambaverse endpoint.

    :param str host_url: Base URL of the DaaS API service
    """

    API_BASE_PATH = "/api/predict"

    def __init__(self, host_url: str):
        """
        Initialize the SVEndpointHandler.

        :param str host_url: Base URL of the DaaS API service
        """
        self.host_url = host_url
        self.http_session = requests.Session()

    @staticmethod
    def _process_response(response: requests.Response) -> Dict:
        """
        Processes the API response and returns the resulting dict.

        All resulting dicts, regardless of success or failure, will contain the
        `status_code` key with the API response status code.

        If the API returned an error, the resulting dict will contain the key
        `detail` with the error message.

        If the API call was successful, the resulting dict will contain the key
        `data` with the response data.

        :param requests.Response response: the response object to process
        :return: the response dict
        :rtype: dict
        """
        result: Dict[str, Any] = {}
        try:
            text_result = response.text.strip().split("\n")[-1]
            result = {"data": json.loads("".join(text_result.split("data: ")[1:]))}
        except Exception as e:
            result["detail"] = str(e)
        if "status_code" not in result:
            result["status_code"] = response.status_code
        return result

    @staticmethod
    def _process_streaming_response(
        response: requests.Response,
    ) -> Generator[GenerationChunk, None, None]:
        """Process the streaming response"""
        try:
            import sseclient
        except ImportError:
            raise ImportError(
                "could not import sseclient library"
                "Please install it with `pip install sseclient-py`."
            )
        client = sseclient.SSEClient(response)
        close_conn = False
        for event in client.events():
            if event.event == "error_event":
                close_conn = True
            text = json.dumps({"event": event.event, "data": event.data})
            chunk = GenerationChunk(text=text)
            yield chunk
        if close_conn:
            client.close()

    def _get_full_url(self) -> str:
        """
        Return the full API URL for a given path.
        :returns: the full API URL for the sub-path
        :rtype: str
        """
        return f"{self.host_url}{self.API_BASE_PATH}"

    def nlp_predict(
        self,
        key: str,
        sambaverse_model_name: Optional[str],
        input: Union[List[str], str],
        params: Optional[str] = "",
        stream: bool = False,
    ) -> Dict:
        """
        NLP predict using inline input string.

        :param str project: Project ID in which the endpoint exists
        :param str endpoint: Endpoint ID
        :param str key: API Key
        :param str input_str: Input string
        :param str params: Input params string
        :returns: Prediction results
        :rtype: dict
        """
        if isinstance(input, str):
            input = [input]
        parsed_input = []
        for element in input:
            parsed_element = {
                "conversation_id": "sambaverse-conversation-id",
                "messages": [
                    {
                        "message_id": 0,
                        "role": "user",
                        "content": element,
                    }
                ],
            }
            parsed_input.append(json.dumps(parsed_element))
        if params:
            data = {"inputs": parsed_input, "params": json.loads(params)}
        else:
            data = {"inputs": parsed_input}
        response = self.http_session.post(
            self._get_full_url(),
            headers={
                "key": key,
                "Content-Type": "application/json",
                "modelName": sambaverse_model_name,
            },
            json=data,
        )
        return SVEndpointHandler._process_response(response)

    def nlp_predict_stream(
        self,
        key: str,
        sambaverse_model_name: Optional[str],
        input: Union[List[str], str],
        params: Optional[str] = "",
    ) -> Iterator[GenerationChunk]:
        """
        NLP predict using inline input string.

        :param str project: Project ID in which the endpoint exists
        :param str endpoint: Endpoint ID
        :param str key: API Key
        :param str input_str: Input string
        :param str params: Input params string
        :returns: Prediction results
        :rtype: dict
        """
        if isinstance(input, str):
            input = [input]
        parsed_input = []
        for element in input:
            parsed_element = {
                "conversation_id": "sambaverse-conversation-id",
                "messages": [
                    {
                        "message_id": 0,
                        "role": "user",
                        "content": element,
                    }
                ],
            }
            parsed_input.append(json.dumps(parsed_element))
        if params:
            data = {"inputs": parsed_input, "params": json.loads(params)}
        else:
            data = {"inputs": parsed_input}
        # Streaming output
        response = self.http_session.post(
            self._get_full_url(),
            headers={
                "key": key,
                "Content-Type": "application/json",
                "modelName": sambaverse_model_name,
            },
            json=data,
            stream=True,
        )
        for chunk in SVEndpointHandler._process_streaming_response(response):
            yield chunk

class SsStreamingHandler(BaseCallbackHandler):
    """Wrapper around Base Callback Handler."""

    def __init__(self, queue):
        self.queue = queue

    """Callback handler for Sambanova streaming."""

    def on_llm_new_token(self, token: str, **kwargs: Any) -> None:
        """Run on new LLM token. Only available when streaming is enabled."""
        self.queue.put(token)


class SambaverseEndpoint(LLM):
    """
    Sambaverse large language models.

    To use, you should have the environment variable ``SAMBAVERSE_API_KEY``
    set with your API key.

    get one in https://sambaverse.sambanova.ai
    read extra documentation in https://docs.sambanova.ai/sambaverse/latest/index.html


    Example:
    .. code-block:: python

        from langchain_community.llms.sambanova  import Sambaverse
        Sambaverse(
            sambaverse_url="https://sambaverse.sambanova.ai",
            sambaverse_api_key: "your sambaverse api key",
            sambaverse_model_name: "Meta/llama-2-7b-chat-hf",
            streaming: = False
            model_kwargs={
                "do_sample": False,
                "max_tokens_to_generate": 100,
                "temperature": 0.7,
                "top_p": 1.0,
                "repetition_penalty": 1,
                "top_k": 50,
            },
        )
    """

    sambaverse_url: str = "https://sambaverse.sambanova.ai"
    """Sambaverse url to use"""

    sambaverse_api_key: str = ""
    """sambaverse api key"""

    sambaverse_model_name: Optional[str] = None
    """sambaverse expert model to use"""

    model_kwargs: Optional[dict] = None
    """Key word arguments to pass to the model."""

    streaming: Optional[bool] = False
    """Streaming flag to get streamed response."""

    class Config:
        """Configuration for this pydantic object."""

        extra = Extra.forbid

    @classmethod
    def is_lc_serializable(cls) -> bool:
        return True

    @root_validator()
    def validate_environment(cls, values: Dict) -> Dict:
        """Validate that api key exists in environment."""
        values["sambaverse_url"] = get_from_dict_or_env(
            values, "sambaverse_url", "SAMBAVERSE_URL"
        )
        values["sambaverse_api_key"] = get_from_dict_or_env(
            values, "sambaverse_api_key", "SAMBAVERSE_API_KEY"
        )
        values["sambaverse_model_name"] = get_from_dict_or_env(
            values, "sambaverse_model_name", "SAMBAVERSE_MODEL_NAME"
        )
        return values

    @property
    def _identifying_params(self) -> Dict[str, Any]:
        """Get the identifying parameters."""
        return {**{"model_kwargs": self.model_kwargs}}

    @property
    def _llm_type(self) -> str:
        """Return type of llm."""
        return "Sambaverse LLM"

    def _get_tuning_params(self, stop: Optional[List[str]]) -> str:
        """
        Get the tuning parameters to use when calling the LLM.

        Args:
            stop: Stop words to use when generating. Model output is cut off at the
                first occurrence of any of the stop substrings.

        Returns:
            The tuning parameters as a JSON string.
        """
        _model_kwargs = self.model_kwargs or {}
        _stop_sequences = _model_kwargs.get("stop_sequences", [])
        _stop_sequences = stop or _stop_sequences
        _model_kwargs["stop_sequences"] = ",".join(f'"{x}"' for x in _stop_sequences)
        tuning_params_dict = {
            k: {"type": type(v).__name__, "value": str(v)}
            for k, v in (_model_kwargs.items())
        }
        tuning_params = json.dumps(tuning_params_dict)
        return tuning_params

    def _handle_nlp_predict(
        self,
        sdk: SVEndpointHandler,
        prompt: Union[List[str], str],
        tuning_params: str,
    ) -> str:
        """
        Perform an NLP prediction using the Sambaverse endpoint handler.

        Args:
            sdk: The SVEndpointHandler to use for the prediction.
            prompt: The prompt to use for the prediction.
            tuning_params: The tuning parameters to use for the prediction.

        Returns:
            The prediction result.

        Raises:
            ValueError: If the prediction fails.
        """
        response = sdk.nlp_predict(
            self.sambaverse_api_key, self.sambaverse_model_name, prompt, tuning_params
        )
        if response["status_code"] != 200:
            optional_details = response["details"]
            optional_message = response["message"]
            raise ValueError(
                f"Sambanova /complete call failed with status code "
                f"{response['status_code']}. Details: {optional_details}"
                f"{response['status_code']}. Message: {optional_message}"
            )
        return response["data"]["completion"]

    def _handle_completion_requests(
        self, prompt: Union[List[str], str], stop: Optional[List[str]]
    ) -> str:
        """
        Perform a prediction using the Sambaverse endpoint handler.

        Args:
            prompt: The prompt to use for the prediction.
            stop: stop sequences.

        Returns:
            The prediction result.

        Raises:
            ValueError: If the prediction fails.
        """
        ss_endpoint = SVEndpointHandler(self.sambaverse_url)
        tuning_params = self._get_tuning_params(stop)
        return self._handle_nlp_predict(ss_endpoint, prompt, tuning_params)

    def _handle_nlp_predict_stream(
        self, sdk: SVEndpointHandler, prompt: Union[List[str], str], tuning_params: str
    ) -> Iterator[GenerationChunk]:
        """
        Perform a streaming request to the LLM.

        Args:
            sdk: The SVEndpointHandler to use for the prediction.
            prompt: The prompt to use for the prediction.
            tuning_params: The tuning parameters to use for the prediction.

        Returns:
            An iterator of GenerationChunks.
        """
        for chunk in sdk.nlp_predict_stream(
            self.sambaverse_api_key, self.sambaverse_model_name, prompt, tuning_params
        ):
            yield chunk

    def _stream(
        self,
        prompt: Union[List[str], str],
        stop: Optional[List[str]] = None,
        run_manager: Optional[CallbackManagerForLLMRun] = None,
        **kwargs: Any,
    ) -> Iterator[GenerationChunk]:
        """Stream the Sambaverse's LLM on the given prompt.

        Args:
            prompt: The prompt to pass into the model.
            stop: Optional list of stop words to use when generating.
            run_manager: Callback manager for the run.
            **kwargs: Additional keyword arguments. directly passed
                to the sambaverse model in API call.

        Returns:
            An iterator of GenerationChunks.
        """
        ss_endpoint = SVEndpointHandler(self.sambaverse_url)
        tuning_params = self._get_tuning_params(stop)
        try:
            if self.streaming:
                for chunk in self._handle_nlp_predict_stream(
                    ss_endpoint, prompt, tuning_params
                ):
                    if run_manager:
                        run_manager.on_llm_new_token(chunk.text)
                    yield chunk
            else:
                return
        except Exception as e:
            # Handle any errors raised by the inference endpoint
            raise ValueError(f"Error raised by the inference endpoint: {e}") from e

    def _handle_stream_request(
        self,
        prompt: Union[List[str], str],
        stop: Optional[List[str]],
        run_manager: Optional[CallbackManagerForLLMRun],
        kwargs: Dict[str, Any],
    ) -> str:
        """
        Perform a streaming request to the LLM.

        Args:
            prompt: The prompt to generate from.
            stop: Stop words to use when generating. Model output is cut off at the
                first occurrence of any of the stop substrings.
            run_manager: Callback manager for the run.
            **kwargs: Additional keyword arguments. directly passed
                to the sambaverse model in API call.

        Returns:
            The model output as a string.
        """
        completion = ""
        for chunk in self._stream(
            prompt=prompt, stop=stop, run_manager=run_manager, **kwargs
        ):
            completion += chunk.text
        return completion

    def _call(
        self,
        prompt: Union[List[str], str],
        stop: Optional[List[str]] = None,
        run_manager: Optional[CallbackManagerForLLMRun] = None,
        **kwargs: Any,
    ) -> str:
        """Run the LLM on the given input.

        Args:
            prompt: The prompt to generate from.
            stop: Stop words to use when generating. Model output is cut off at the
                first occurrence of any of the stop substrings.
            run_manager: Callback manager for the run.
            **kwargs: Additional keyword arguments. directly passed
                to the sambaverse model in API call.

        Returns:
            The model output as a string.
        """
        try:
            if self.streaming:
                return self._handle_stream_request(prompt, stop, run_manager, kwargs)
            return self._handle_completion_requests(prompt, stop)
        except Exception as e:
            # Handle any errors raised by the inference endpoint
            raise ValueError(f"Error raised by the inference endpoint: {e}") from e


class SSEndpointHandler:
    """
    SambaNova Systems Interface for SambaStudio model endpoints.

    :param str host_url: Base URL of the DaaS API service
    """

    API_BASE_PATH = "/api"

    def __init__(self, host_url: str):
        """
        Initialize the SSEndpointHandler.

        :param str host_url: Base URL of the DaaS API service
        """
        self.host_url = host_url
        self.http_session = requests.Session()

    @staticmethod
    def _process_response(response: requests.Response) -> Dict:
        """
        Processes the API response and returns the resulting dict.

        All resulting dicts, regardless of success or failure, will contain the
        `status_code` key with the API response status code.

        If the API returned an error, the resulting dict will contain the key
        `detail` with the error message.

        If the API call was successful, the resulting dict will contain the key
        `data` with the response data.

        :param requests.Response response: the response object to process
        :return: the response dict
        :rtype: dict
        """
        result: Dict[str, Any] = {}
        try:
            result = response.json()
        except Exception as e:
            result["detail"] = str(e)
        if "status_code" not in result:
            result["status_code"] = response.status_code
        return result

    @staticmethod
    def _process_streaming_response(
        response: requests.Response,
    ) -> Generator[GenerationChunk, None, None]:
        """Process the streaming response"""
        try:
            import sseclient
        except ImportError:
            raise ImportError(
                "could not import sseclient library"
                "Please install it with `pip install sseclient-py`."
            )
        client = sseclient.SSEClient(response)
        close_conn = False
        for event in client.events():
            if event.event == "error_event":
                close_conn = True
            text = json.dumps({"event": event.event, "data": event.data})
            chunk = GenerationChunk(text=text)
            yield chunk
        if close_conn:
            client.close()

    def _get_full_url(self, path: str) -> str:
        """
        Return the full API URL for a given path.

        :param str path: the sub-path
        :returns: the full API URL for the sub-path
        :rtype: str
        """
        return f"{self.host_url}{self.API_BASE_PATH}{path}"

    def nlp_predict(
        self,
        project: str,
        endpoint: str,
        key: str,
        input: Union[List[str], str],
        params: Optional[str] = "",
        stream: bool = False,
    ) -> Dict:
        """
        NLP predict using inline input string.

        :param str project: Project ID in which the endpoint exists
        :param str endpoint: Endpoint ID
        :param str key: API Key
        :param str input_str: Input string
        :param str params: Input params string
        :returns: Prediction results
        :rtype: dict
        """
        if isinstance(input, str):
            input = [input]
        if params:
            data = {"inputs": input, "params": json.loads(params)}
        else:
            data = {"inputs": input}
        response = self.http_session.post(
            self._get_full_url(f"/predict/nlp/{project}/{endpoint}"),
            headers={"key": key},
            json=data,
        )
        return SSEndpointHandler._process_response(response)

    def nlp_predict_stream(
        self,
        project: str,
        endpoint: str,
        key: str,
        input: Union[List[str], str],
        params: Optional[str] = "",
    ) -> Iterator[GenerationChunk]:
        """
        NLP predict using inline input string.

        :param str project: Project ID in which the endpoint exists
        :param str endpoint: Endpoint ID
        :param str key: API Key
        :param str input_str: Input string
        :param str params: Input params string
        :returns: Prediction results
        :rtype: dict
        """
        if isinstance(input, str):
            input = [input]
        if params:
            data = {"inputs": input, "params": json.loads(params)}
        else:
            data = {"inputs": input}
        # Streaming output
        response = self.http_session.post(
            self._get_full_url(f"/predict/nlp/stream/{project}/{endpoint}"),
            headers={"key": key},
            json=data,
            stream=True,
        )
        for chunk in SSEndpointHandler._process_streaming_response(response):
            yield chunk


class SvStreamingHandler(BaseCallbackHandler):
    """Wrapper around Base Callback Handler."""

    def __init__(self, queue):
        self.queue = queue

    """Callback handler for Sambanova streaming."""

    def on_llm_new_token(self, token: str, **kwargs: Any) -> None:
        """Run on new LLM token. Only available when streaming is enabled."""
        self.queue.put(token)
       
       
class SambaNovaEndpoint(LLM):
    """
    SambaStudio large language models.

    To use, you should have the environment variables
    ``BASE_URL`` set with your SambaStudio environment URL.
    ``PROJECT_ID`` set with your SambaStudio project ID.
    ``ENDPOINT_ID`` set with your SambaStudio endpoint ID.
    ``API_KEY``  set with your SambaStudio endpoint API key.

    https://sambanova.ai/products/enterprise-ai-platform-sambanova-suite

    read extra documentation in https://docs.sambanova.ai/sambastudio/latest/index.html

    Example:
    .. code-block:: python

        from langchain_community.llms.sambanova  import Sambaverse
        SambaStudio(
            base_url="your SambaStudio environment URL",
            project_id=set with your SambaStudio project ID.,
            endpoint_id=set with your SambaStudio endpoint ID.,
            api_token= set with your SambaStudio endpoint API key.,
            streaming=false
            model_kwargs={
                "do_sample": False,
                "max_tokens_to_generate": 1000,
                "temperature": 0.7,
                "top_p": 1.0,
                "repetition_penalty": 1,
                "top_k": 50,
            },
        )
    """

    base_url: str = ""
    """Base url to use"""

    project_id: str = ""
    """Project id on sambastudio for model"""

    endpoint_id: str = ""
    """endpoint id on sambastudio for model"""

    api_key: str = ""
    """sambastudio api key"""

    model_kwargs: Optional[dict] = None
    """Key word arguments to pass to the model."""

    streaming: Optional[bool] = False
    """Streaming flag to get streamed response."""

    class Config:
        """Configuration for this pydantic object."""

        extra = Extra.forbid

    @classmethod
    def is_lc_serializable(cls) -> bool:
        return True

    @property
    def _identifying_params(self) -> Dict[str, Any]:
        """Get the identifying parameters."""
        return {**{"model_kwargs": self.model_kwargs}}

    @property
    def _llm_type(self) -> str:
        """Return type of llm."""
        return "Sambastudio LLM"

    @root_validator()
    def validate_environment(cls, values: Dict) -> Dict:
        """Validate that api key and python package exists in environment."""
        values["base_url"] = get_from_dict_or_env(
            values, "base_url", "BASE_URL"
        )
        values["project_id"] = get_from_dict_or_env(
            values, "project_id", "PROJECT_ID"
        )
        values["endpoint_id"] = get_from_dict_or_env(
            values, "endpoint_id", "ENDPOINT_ID"
        )
        values["api_key"] = get_from_dict_or_env(
            values, "api_key", "API_KEY"
        )
        return values

    def _get_tuning_params(self, stop: Optional[List[str]]) -> str:
        """
        Get the tuning parameters to use when calling the LLM.

        Args:
            stop: Stop words to use when generating. Model output is cut off at the
                first occurrence of any of the stop substrings.

        Returns:
            The tuning parameters as a JSON string.
        """
        _model_kwargs = self.model_kwargs or {}
        _stop_sequences = _model_kwargs.get("stop_sequences", [])
        _stop_sequences = stop or _stop_sequences
        # _model_kwargs['stop_sequences'] = ','.join(
        #     f"'{x}'" for x in _stop_sequences)
        tuning_params_dict = {
            k: {"type": type(v).__name__, "value": str(v)}
            for k, v in (_model_kwargs.items())
        }
        tuning_params = json.dumps(tuning_params_dict)
        return tuning_params

    def _handle_nlp_predict(
        self, sdk: SSEndpointHandler, prompt: Union[List[str], str], tuning_params: str
    ) -> str:
        """
        Perform an NLP prediction using the SambaStudio endpoint handler.

        Args:
            sdk: The SSEndpointHandler to use for the prediction.
            prompt: The prompt to use for the prediction.
            tuning_params: The tuning parameters to use for the prediction.

        Returns:
            The prediction result.

        Raises:
            ValueError: If the prediction fails.
        """
        response = sdk.nlp_predict(
            self.project_id, self.endpoint_id, self.api_key, prompt, tuning_params
        )
        if response["status_code"] != 200:
            optional_detail = response["detail"]
            raise ValueError(
                f"Sambanova /complete call failed with status code "
                f"{response['status_code']}. Details: {optional_detail}"
            )
        return response["data"][0]["completion"]

    def _handle_completion_requests(
        self, prompt: Union[List[str], str], stop: Optional[List[str]]
    ) -> str:
        """
        Perform a prediction using the SambaStudio endpoint handler.

        Args:
            prompt: The prompt to use for the prediction.
            stop: stop sequences.

        Returns:
            The prediction result.

        Raises:
            ValueError: If the prediction fails.
        """
        ss_endpoint = SSEndpointHandler(self.base_url)
        tuning_params = self._get_tuning_params(stop)
        return self._handle_nlp_predict(ss_endpoint, prompt, tuning_params)

    def _handle_nlp_predict_stream(
        self, sdk: SSEndpointHandler, prompt: Union[List[str], str], tuning_params: str
    ) -> Iterator[GenerationChunk]:
        """
        Perform a streaming request to the LLM.

        Args:
            sdk: The SVEndpointHandler to use for the prediction.
            prompt: The prompt to use for the prediction.
            tuning_params: The tuning parameters to use for the prediction.

        Returns:
            An iterator of GenerationChunks.
        """
        for chunk in sdk.nlp_predict_stream(
            self.project_id, self.endpoint_id, self.api_key, prompt, tuning_params
        ):
            yield chunk

    def _stream(
        self,
        prompt: Union[List[str], str],
        stop: Optional[List[str]] = None,
        run_manager: Optional[CallbackManagerForLLMRun] = None,
        **kwargs: Any,
    ) -> Iterator[GenerationChunk]:
        """Call out to Sambanova's complete endpoint.

        Args:
            prompt: The prompt to pass into the model.
            stop: Optional list of stop words to use when generating.

        Returns:
            The string generated by the model.
        """
        ss_endpoint = SSEndpointHandler(self.base_url)
        tuning_params = self._get_tuning_params(stop)
        try:
            if self.streaming:
                for chunk in self._handle_nlp_predict_stream(
                    ss_endpoint, prompt, tuning_params
                ):
                    if run_manager:
                        run_manager.on_llm_new_token(chunk.text)
                    yield chunk
            else:
                return
        except Exception as e:
            # Handle any errors raised by the inference endpoint
            raise ValueError(f"Error raised by the inference endpoint: {e}") from e

    def _handle_stream_request(
        self,
        prompt: Union[List[str], str],
        stop: Optional[List[str]],
        run_manager: Optional[CallbackManagerForLLMRun],
        kwargs: Dict[str, Any],
    ) -> str:
        """
        Perform a streaming request to the LLM.

        Args:
            prompt: The prompt to generate from.
            stop: Stop words to use when generating. Model output is cut off at the
                first occurrence of any of the stop substrings.
            run_manager: Callback manager for the run.
            **kwargs: Additional keyword arguments. directly passed
                to the sambaverse model in API call.

        Returns:
            The model output as a string.
        """
        completion = ""
        for chunk in self._stream(
            prompt=prompt, stop=stop, run_manager=run_manager, **kwargs
        ):
            completion += chunk.text
        return completion

    def _call(
        self,
        prompt: Union[List[str], str],
        stop: Optional[List[str]] = None,
        run_manager: Optional[CallbackManagerForLLMRun] = None,
        **kwargs: Any,
    ) -> str:
        """Call out to Sambanova's complete endpoint.

        Args:
            prompt: The prompt to pass into the model.
            stop: Optional list of stop words to use when generating.

        Returns:
            The string generated by the model.
        """
        if stop is not None:
            raise Exception("stop not implemented")
        try:
            if self.streaming:
                return self._handle_stream_request(prompt, stop, run_manager, kwargs)
            return self._handle_completion_requests(prompt, stop)
        except Exception as e:
            # Handle any errors raised by the inference endpoint
            raise ValueError(f"Error raised by the inference endpoint: {e}") from e


class SambaNovaEmbeddingModel(Embeddings):
    '''def __init__(self, url_domain = None, project_id = None, endpoint_id = None, key = None):
        self.url_domain = get_from_dict_or_env 
        self.project_id = project_id
        self.endpoint_id = endpoint_id
        self.key = key
    ''' 
    def __init__(self, 
                embed_base_url: Optional[str] = None,
                embed_project_id: Optional[str] = None,
                embed_endpoint_id: Optional[str] = None,
                embed_api_key: Optional[str] = None) -> None:
        self.API_BASE_PATH = "/api/predict/nlp/"
        values = {"embed_base_url": embed_base_url,
                  "embed_project_id": embed_project_id,
                  "embed_endpoint_id": embed_endpoint_id,
                  "embed_api_key": embed_api_key}
        self.embed_base_url = get_from_dict_or_env(values, "embed_base_url", "EMBED_BASE_URL")
        self.embed_project_id = get_from_dict_or_env(values, "embed_project_id", "EMBED_PROJECT_ID")
        self.embed_endpoint_id = get_from_dict_or_env(values, "embed_endpoint_id", "EMBED_ENDPOINT_ID") 
        self.embed_api_key = get_from_dict_or_env(values, "embed_api_key", "EMBED_API_KEY")

    def _get_full_url(self, path: str) -> str:
        """
        Return the full API URL for a given path.

        :param str path: the sub-path
        :returns: the full API URL for the sub-path
        :rtype: str
        """
        return f"{self.embed_base_url}{self.API_BASE_PATH}{path}"
    
    def _iterate_over_batches(self, texts: List[str], batch_size: int = 32):
        """Generator for creating batches in the embed documents method
        Args:
            texts (List[str]): list of strings to embedd
            batch_size (int, optional): batch size to be used for the embedding model.  Will depend on the RDU endpoint used. Defaults to 32.
        Yields:
            List[str]: list (batch) of strings of size batch size
        """

        for i in range(0, len(texts), batch_size):
            yield texts[i : i + batch_size]
    
    def embed_documents(self, texts, batch_size=32, **kwargs):
        """Returns a list of embeddings for the given sentences.
        Args:
            sentences (`List[str]`): List of sentences to encode
            batch_size (`int`): Batch size for the encoding

        Returns:
            `List[np.ndarray]` or `List[tensor]`: List of embeddings for the given sentences
        """
        http_session = requests.Session()
        url = self._get_full_url(f"{self.embed_project_id}/{self.embed_endpoint_id}")

        embeddings = []
        
        for batch in self._iterate_over_batches(texts, batch_size):
            data = {"inputs": batch}
            response =http_session.post(
                 url,
                 headers={"key": self.embed_api_key},
                 json=data,
                 )
<<<<<<< HEAD
=======
            #print(response.json)
>>>>>>> 80d911e7
            embedding = response.json()["data"]
            embeddings.extend(embedding)

        return embeddings
    
    def embed_query(self, text, **kwargs):
        """Returns a list of embeddings for the given sentences.
        Args:
            sentences (`List[str]`): List of sentences to encode

        Returns:
            `List[np.ndarray]` or `List[tensor]`: List of embeddings for the given sentences
        """
        http_session = requests.Session()
        url = self._get_full_url(f"{self.embed_project_id}/{self.embed_endpoint_id}")
        
        data = {"inputs": [text]}
        
        response =http_session.post(
            url,
            headers={"key": self.embed_api_key},
            json=data,
            )
        embedding = response.json()["data"][0]
        
        return embedding
    <|MERGE_RESOLUTION|>--- conflicted
+++ resolved
@@ -959,10 +959,6 @@
                  headers={"key": self.embed_api_key},
                  json=data,
                  )
-<<<<<<< HEAD
-=======
-            #print(response.json)
->>>>>>> 80d911e7
             embedding = response.json()["data"]
             embeddings.extend(embedding)
 
