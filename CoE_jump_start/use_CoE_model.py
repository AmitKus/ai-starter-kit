import sys
import os

current_dir = os.path.dirname(os.path.abspath(__file__))
kit_dir = os.path.abspath(os.path.join(current_dir, ".."))
repo_dir = os.path.abspath(os.path.join(kit_dir, ".."))

sys.path.append(kit_dir)
sys.path.append(repo_dir)

import argparse
import logging
from typing import Dict, Any, Optional, Union
from dotenv import load_dotenv
from langchain.prompts import ChatPromptTemplate
from langchain_community.document_loaders import WebBaseLoader
from langchain.text_splitter import RecursiveCharacterTextSplitter
from langchain.chains.combine_documents.stuff import create_stuff_documents_chain
from langchain.chains import create_retrieval_chain
from utils.sambanova_endpoint import SambaStudio, SambaStudioEmbeddings, Sambaverse
import yaml
import json
import requests

# Use embeddings As Part of Langchain
from langchain_community.vectorstores import Chroma

logging.basicConfig(level=logging.INFO)
logger = logging.getLogger(__name__)

current_dir = os.path.dirname(os.path.abspath(__file__))
kit_dir = os.path.abspath(os.path.join(current_dir, ".."))
repo_dir = os.path.abspath(os.path.join(kit_dir, ".."))

sys.path.append(kit_dir)
sys.path.append(repo_dir)

CONFIG_PATH = os.path.join(current_dir, "config.yaml")

with open(CONFIG_PATH, "r") as yaml_file:
    config = yaml.safe_load(yaml_file)
api_info = config["api"]
llm_info = config["llm"]
retrieval_info = config["retrieval"]

# Load environment variables from .env file
load_dotenv(os.path.join(current_dir, ".env"))

<<<<<<< HEAD

=======
>>>>>>> 493ae0b4
def get_expert_val(res: Union[Dict[str, Any], str]) -> str:
    """
    Extract the expert value from the API response.

    Args:
        res (Union[Dict[str, Any], str]): The API response, either as a dictionary or a string.

    Returns:
        str: The expert value or "Generalist" if not found.
    """
    supported_experts_map = config["supported_experts_map"]
    supported_experts = list(supported_experts_map.keys())

    if isinstance(res, str):
<<<<<<< HEAD
        # If res is a string, treat it as the data directly
        data = res.strip().lower()
    elif isinstance(res, dict):
        # If res is a dictionary, extract data as before
=======
        data = res.strip().lower()
    elif isinstance(res, dict):
>>>>>>> 493ae0b4
        if not res or not res.get("data") or not res["data"]:
            return "Generalist"
        data = (res["data"][0].get("completion", "") or "").strip().lower()
    else:
<<<<<<< HEAD
        # If res is neither a string nor a dictionary, return "Generalist"
=======
>>>>>>> 493ae0b4
        return "Generalist"

    expert = next((x for x in supported_experts if x in data), "Generalist")
    return supported_experts_map.get(expert, "Generalist")

def get_expert(
    input_text: str,
    do_sample: bool = False,
    max_tokens_to_generate: int = 500,
    repetition_penalty: float = 1.0,
    temperature: float = 0.7,
    top_k: int = 50,
    top_p: float = 1.0,
    select_expert: str = "Meta-Llama-3-70B-Instruct",
    use_requests: bool = False,
    use_wrapper: bool = False,
) -> Dict[str, Any]:
    """
    Classifies the given input text into one of the predefined categories.

    Args:
        input_text (str): The input text to classify.
        do_sample (bool): Whether to sample from the model's output distribution. Default is False.
        max_tokens_to_generate (int): The maximum number of tokens to generate. Default is 500.
        repetition_penalty (float): The penalty for repeating tokens. Default is 1.0.
        temperature (float): The temperature for sampling. Default is 0.7.
        top_k (int): The number of top most likely tokens to consider. Default is 50.
        top_p (float): The cumulative probability threshold for top-p sampling. Default is 1.0.
        select_expert (str): The name of the expert model to use. Default is "Meta-Llama-3-70B-Instruct".
        use_requests (bool): Whether to use the requests library instead of SNSDK. Default is False.
        use_wrapper (bool): Whether to use the SambaStudio wrapper with langchain. Default is False.

    Returns:
        Dict[str, Any]: The response from the model.
    """
<<<<<<< HEAD
    select_expert = config["coe_name_map"]["Generalist"]
=======
    select_expert = config["llm"]["samabaverse_select_expert"]
>>>>>>> 493ae0b4
    prompt = config["expert_prompt"].format(input=input_text)

    inputs = json.dumps(
        {
            "conversation_id": "sambaverse-conversation-id",
            "messages": [{"message_id": 0, "role": "user", "content": input_text}],
            "prompt": prompt,
            "streaming": True
        }
    )


    tuning_params = {
        "do_sample": {"type": "bool", "value": str(do_sample).lower()},
        "max_tokens_to_generate": {"type": "int", "value": str(max_tokens_to_generate)},
        "repetition_penalty": {"type": "float", "value": str(repetition_penalty)},
        "temperature": {"type": "float", "value": str(temperature)},
        "top_k": {"type": "int", "value": str(top_k)},
        "top_p": {"type": "float", "value": str(top_p)},
        "select_expert": {"type": "str", "value": select_expert},
        "process_prompt": {"type": "bool", "value": "false"},
    }

    if use_wrapper:
        llm = SambaStudio(
            streaming=True,
            model_kwargs={
                "do_sample": do_sample,
                "temperature": temperature,
                "max_tokens_to_generate": max_tokens_to_generate,
                "select_expert": select_expert,
                "process_prompt": False,
            }
        )
        chat_prompt = ChatPromptTemplate.from_template(config["expert_prompt"])
        return llm.invoke(chat_prompt.format_prompt(input=input_text).to_string())
    elif use_requests:
        url = "{}/api/predict/generic/{}/{}"
        headers = {"Content-Type": "application/json", "key": os.getenv("SAMBASTUDIO_API_KEY")}
        data = {
            "instances": [inputs],
            "params": tuning_params,
        }

        response = requests.post(
            url.format(os.getenv("SAMBASTUDIO_BASE_URL"), os.getenv("SAMBASTUDIO_PROJECT_ID"), os.getenv("SAMBASTUDIO_ENDPOINT_ID")),
            headers=headers,
            json=data,
        )
        response.raise_for_status()
        return response.json()
    else:
        from snsdk import SnSdk

        sdk = SnSdk(os.getenv("SAMBASTUDIO_BASE_URL"), "endpoint_secret")
        return sdk.nlp_predict(
            os.getenv("SAMBASTUDIO_PROJECT_ID"),
            os.getenv("SAMBASTUDIO_ENDPOINT_ID"),
            os.getenv("SAMBASTUDIO_API_KEY"),
            inputs,
            json.dumps(tuning_params),
        )

def run_e2e_vector_database(user_query: str):
    """Run the end-to-end vector database example."""
    snsdk_model = SambaStudioEmbeddings()
    embeddings = snsdk_model

    loader = WebBaseLoader("https://docs.smith.langchain.com")
    docs = loader.load()

    text_splitter = RecursiveCharacterTextSplitter(
        chunk_size=retrieval_info["chunk_size"],
        chunk_overlap=retrieval_info["chunk_overlap"],
    )
    documents = text_splitter.split_documents(docs)

    vector = Chroma.from_documents(documents, embeddings)

    prompt = ChatPromptTemplate.from_template(
        """Answer the following question based only on the provided context:

        <context>
        {context}
        </context>

        Question: {input}"""
    )

    llm = get_llm()

    document_chain = create_stuff_documents_chain(llm, prompt)
    retriever = vector.as_retriever()
    retrieval_chain = create_retrieval_chain(retriever, document_chain)

    response = retrieval_chain.invoke({"input": user_query})
    logger.info(f"Response: {response['answer']}")

def run_simple_llm_invoke(user_query: str):
    """Run a simple LLM invoke with routing."""
    expert_response = get_expert(user_query, use_wrapper=True)
    logger.info(f"Expert response: {expert_response}")

    expert = get_expert_val(expert_response)
    logger.info(f"Expert: {expert}")

    named_expert = config["coe_name_map"][expert]
    logger.info(f"Named expert: {named_expert}")

    llm = get_llm(named_expert)

    response = llm.invoke(user_query)
    logger.info(f"Response: {response}")

def get_expert_only(user_query: str):
    """Get only the expert name for the given query."""
    expert_response = get_expert(user_query, use_wrapper=True)
    expert = get_expert_val(expert_response)
    logger.info(f"Expert for query '{user_query}': {expert}")

def get_llm(expert: Optional[str] = None) -> Union[Sambaverse, SambaStudio]:
    """Get the appropriate LLM based on the API configuration and expert."""
    if api_info == "sambaverse":
        return Sambaverse(
            sambaverse_model_name=llm_info["sambaverse_model_name"],
            sambaverse_api_key=os.getenv("SAMBAVERSE_API_KEY"),
            model_kwargs={
                "do_sample": False,
                "max_tokens_to_generate": llm_info["max_tokens_to_generate"],
                "temperature": llm_info["temperature"],
                "process_prompt": True,
                "select_expert": expert or llm_info["samabaverse_select_expert"],
            },
        )
    elif api_info == "sambastudio":
<<<<<<< HEAD
        llm = SambaStudio(
=======
        return SambaStudio(
>>>>>>> 493ae0b4
            streaming=True,
            model_kwargs={
                "do_sample": True,
                "temperature": llm_info["temperature"],
                "max_tokens_to_generate": llm_info["max_tokens_to_generate"],
                "select_expert": expert or llm_info["samabaverse_select_expert"],
                "process_prompt": False,
            }
        )
<<<<<<< HEAD

    user_query = "What is langsmith"

    if llm_info["coe_routing"]:
        # Get the expert by calling SambaStudio with a custom prompt workflow
        expert_response = get_expert(user_query, use_requests=True)
        logger.info(f"Expert response: {expert_response}")

        # Extract the expert name from the response
        expert = get_expert_val(expert_response)
        logger.info(f"Expert: {expert}")

        # Look up the model name based on the expert
        named_expert = config["coe_name_map"][expert]
        logger.info(f"Named expert: {named_expert}")

        llm = SambaStudio(
            streaming=True,
            model_kwargs={
                "do_sample": True,
                "temperature": llm_info["temperature"],
                "max_tokens_to_generate": llm_info["max_tokens_to_generate"],
                "select_expert": named_expert,
                "process_prompt": False,
            }
        )

    if llm is None:
=======
    else:
>>>>>>> 493ae0b4
        raise ValueError("Invalid API configuration")

def main():
    parser = argparse.ArgumentParser(description="Run SambaStudio script in different modes.")
    parser.add_argument("mode", choices=["e2e", "simple", "expert"], default="expert",
                        help="Mode to run the script in (default: expert)")
    parser.add_argument("--query", type=str, default="What are the interest rates?",
                        help="User query to process (default: 'How are you?')")

    args = parser.parse_args()

    if args.mode == "e2e":
        run_e2e_vector_database(args.query)
    elif args.mode == "simple":
        run_simple_llm_invoke(args.query)
    elif args.mode == "expert":
        get_expert_only(args.query)

if __name__ == "__main__":
    main()<|MERGE_RESOLUTION|>--- conflicted
+++ resolved
@@ -46,10 +46,6 @@
 # Load environment variables from .env file
 load_dotenv(os.path.join(current_dir, ".env"))
 
-<<<<<<< HEAD
-
-=======
->>>>>>> 493ae0b4
 def get_expert_val(res: Union[Dict[str, Any], str]) -> str:
     """
     Extract the expert value from the API response.
@@ -64,23 +60,12 @@
     supported_experts = list(supported_experts_map.keys())
 
     if isinstance(res, str):
-<<<<<<< HEAD
-        # If res is a string, treat it as the data directly
         data = res.strip().lower()
     elif isinstance(res, dict):
-        # If res is a dictionary, extract data as before
-=======
-        data = res.strip().lower()
-    elif isinstance(res, dict):
->>>>>>> 493ae0b4
         if not res or not res.get("data") or not res["data"]:
             return "Generalist"
         data = (res["data"][0].get("completion", "") or "").strip().lower()
     else:
-<<<<<<< HEAD
-        # If res is neither a string nor a dictionary, return "Generalist"
-=======
->>>>>>> 493ae0b4
         return "Generalist"
 
     expert = next((x for x in supported_experts if x in data), "Generalist")
@@ -116,11 +101,7 @@
     Returns:
         Dict[str, Any]: The response from the model.
     """
-<<<<<<< HEAD
-    select_expert = config["coe_name_map"]["Generalist"]
-=======
     select_expert = config["llm"]["samabaverse_select_expert"]
->>>>>>> 493ae0b4
     prompt = config["expert_prompt"].format(input=input_text)
 
     inputs = json.dumps(
@@ -256,11 +237,7 @@
             },
         )
     elif api_info == "sambastudio":
-<<<<<<< HEAD
-        llm = SambaStudio(
-=======
         return SambaStudio(
->>>>>>> 493ae0b4
             streaming=True,
             model_kwargs={
                 "do_sample": True,
@@ -270,38 +247,7 @@
                 "process_prompt": False,
             }
         )
-<<<<<<< HEAD
-
-    user_query = "What is langsmith"
-
-    if llm_info["coe_routing"]:
-        # Get the expert by calling SambaStudio with a custom prompt workflow
-        expert_response = get_expert(user_query, use_requests=True)
-        logger.info(f"Expert response: {expert_response}")
-
-        # Extract the expert name from the response
-        expert = get_expert_val(expert_response)
-        logger.info(f"Expert: {expert}")
-
-        # Look up the model name based on the expert
-        named_expert = config["coe_name_map"][expert]
-        logger.info(f"Named expert: {named_expert}")
-
-        llm = SambaStudio(
-            streaming=True,
-            model_kwargs={
-                "do_sample": True,
-                "temperature": llm_info["temperature"],
-                "max_tokens_to_generate": llm_info["max_tokens_to_generate"],
-                "select_expert": named_expert,
-                "process_prompt": False,
-            }
-        )
-
-    if llm is None:
-=======
     else:
->>>>>>> 493ae0b4
         raise ValueError("Invalid API configuration")
 
 def main():
